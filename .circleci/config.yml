---
#
# DO NOT EDIT! MANAGED VIA github.com/hipagesgroup/repo-man
#

version: 2

references:
  restore_repo: &restore_repo
    restore_cache:
      keys:
        - v1-repo-{{ .Branch }}-{{ .Revision }}
        - v1-repo-{{ .Branch }}
        - v1-repo

  save_repo: &save_repo
    save_cache:
      key: source-v1-{{ .Branch }}-{{ .Revision }}
      paths:
        - ".git"

  yarn_save_cache: &yarn_save_cache
    save_cache:
      paths:
        - node_modules
      key: v1-dependencies-{{ checksum "yarn.lock" }}

  yarn_restore_cache: &yarn_restore_cache
    restore_cache:
      keys:
        - v1-dependencies-{{ checksum "yarn.lock" }}
        - v1-dependencies-

  yarn_save_global_cache: &yarn_save_global_cache
    save_cache:
      paths:
        - .cache/yarn
      key: v1-yarn-global-cache-

  yarn_restore_global_cache: &yarn_restore_global_cache
    restore_cache:
      keys:
        - v1-yarn-global-cache-

  install_makefile: &install_makefile
    run:
      name: Download Makefile
      command: |
        curl -sSL -o Makefile.common https://${GITHUB_TOKEN}@raw.githubusercontent.com/hipagesgroup/repo-man/master/files/Makefile.common
        if [[ ! -f Makefile ]]; then echo "-include Makefile.common" > Makefile; fi

  install_argocd: &install_argocd
    run:
      name: Install ArgoCD CLI
      command: |
        sudo curl -sSL -o /usr/bin/argocd https://github.com/argoproj/argo-cd/releases/download/v1.3.0-rc1/argocd-linux-amd64
        sudo chmod +x /usr/bin/argocd

  install_k8s_tests: &install_k8s_tests
    run:
      name: Download k8s_tests
      command: |
        mkdir -p tests
        curl -sSL -o tests/k8s_tests.sky https://${GITHUB_TOKEN}@raw.githubusercontent.com/hipagesgroup/repo-man/master/files/k8s_tests.sky

  install_citools: &install_citools
    run: curl -sSL https://${GITHUB_TOKEN}@raw.githubusercontent.com/hipagesgroup/repo-man/master/files/ci-tools.sh | sudo -E bash

  install_semantic-release: &install_semantic-release
    run:
      name: Install semantic-release
      command: |
        yarn global add --no-progress --non-interactive "semantic-release@15.5.0" "@semantic-release/exec@2.2.4"

  install_semantic-release-with-beta: &install_semantic-release-with-beta
    run:
      name: Install semantic-release with beta
      command: |
        yarn global add --no-progress --non-interactive "semantic-release@16.0.0-beta.35" "@semantic-release/exec@2.2.4"

  install_dockerlint: &install_dockerlint
    run:
      name: Install dockerlint
      command: |
        yarn global add --no-progress --non-interactive "dockerlint@0.3.9"

  install_codeclimate: &install_codeclimate
    run:
      name: Setup Code Climate test-reporter
      command: |
        if [[ -z "$CC_TEST_REPORTER_ID" ]]; then
          echo "CC_TEST_REPORTER_ID is not set. (https://docs.codeclimate.com/docs/finding-your-test-coverage-token#section-regenerating-a-repos-test-reporter-id)"
          exit 1
        fi
        curl -L https://codeclimate.com/downloads/test-reporter/test-reporter-latest-linux-amd64 > ./cc-test-reporter
        chmod +x ./cc-test-reporter

  run_semantic-release: &run_semantic-release
    run:
      name: Run semantic-release
      command: $(yarn global bin)/semantic-release

  yarn_authenticate_github_packages: &yarn_authenticate_github_packages
    run:
      name: Authenticate github packages for yarn
      command: grep -q @hipagesgroup yarn.lock && echo //npm.pkg.github.com/:_authToken=$GITHUB_TOKEN >> .npmrc || true

jobs:
  test:
    working_directory: ~/project
    docker:
      - image: cimg/python:3.9
    resource_class: large
    steps:
      - checkout
      - setup_remote_docker:
          docker_layer_caching: true
      - restore_cache:
          key: deps1-{{ .Branch }}-{{ checksum "poetry.lock" }}
      - run:
          name: Setup Code Climate test-reporter
          command: |
            curl -L https://codeclimate.com/downloads/test-reporter/test-reporter-latest-linux-amd64 > ./cc-test-reporter
            chmod +x ./cc-test-reporter
      - run:
          name: Setup Python Virtual Enviroment 
          command: |
            python3 -m venv venv
            . venv/bin/activate
      - run:
          name: Install Python Dependencies (with pip)
          command: |
            . venv/bin/activate
            pip3 install setuptools coverage wheel poetry
      - run:
          name: Install Python Dependencies (with poetry)
          command: |
            . venv/bin/activate
            python3 -m poetry install --no-ansi
      - run:
          name: Install snappy for testing
          ##/snappy is not available in the docker image
          command: |
            sudo apt-get update -y
            sudo apt-get install -y libsnappy-dev
      - save_cache:
          key: deps1-{{ .Branch }}-{{ checksum "poetry.lock" }}
          paths:
            - "venv"
      - run:
          name: Setup Code Climate
          command: |
            . venv/bin/activate
            ./cc-test-reporter before-build
      - run:
          name: Run Tests
          command: |
            . venv/bin/activate
            python3 -m poetry run coverage run --omit '*virtualenvs*' -m pytest
      - run:
          name: Run Coverage XML and send to Code Climate
          command: |
            . venv/bin/activate
            python3 -m poetry run coverage xml
            python3 -m poetry run coverage report > coverage.txt
            ./cc-test-reporter after-build -t coverage.py
      - store_artifacts:
          path: coverage.txt
          destination: coverage.txt
  deploy:
    docker:
      - image: cimg/python:3.9
    steps:
      - checkout
      - restore_cache:
          key: deps2-{{ .Branch }}-{{ checksum "poetry.lock" }}
      - run:
          name: Setup Python Virtual Enviroment 
          command: |
            python3 -m venv venv
            . venv/bin/activate
      - run:
          name: Install Python Dependencies (with pip)
          command: |
            . venv/bin/activate
            pip3 install setuptools wheel twine pbr poetry
      - run:
          name: Install Python Dependencies (with poetry)
          command: |
            . venv/bin/activate
            python3 -m poetry install --no-ansi
      - save_cache:
          key: deps2-{{ .Branch }}-{{ checksum "poetry.lock" }}
          paths:
            - "venv"
      - run:
          name: Build the distribution
          command: |
            . venv/bin/activate
            export GIT_TAG=$(git describe --tags)
            echo "reading the latest version as $GIT_TAG"
            python3 -m poetry build -f wheel
            python3 -m poetry build -f sdist
      - run:
          name: upload to pypi
          command: |
            . venv/bin/activate
            python3 -m twine upload dist/*
<<<<<<< HEAD
      - store_artifacts:
          path: dist
=======
>>>>>>> bfb7341c
  semantic_release:
    docker:
      - image: cimg/node:18.0.0
    steps:
      - *restore_repo
      - checkout
      - run: node --version
      - *save_repo
      - attach_workspace:
          at: .

      - *yarn_authenticate_github_packages
      - *yarn_restore_cache
      - run: yarn install --prefer-offline --frozen-lockfile
      - *yarn_save_cache
      - *install_makefile
      - *yarn_restore_global_cache
      - *install_semantic-release
      - *yarn_save_global_cache
      - *run_semantic-release

workflows:
  version: 2
  build_and_deploy:
    jobs:
      - test:
          filters:
            tags:
              only: /.*/
      - semantic_release:
          context: org-global
          requires:
            - test
          filters:
            branches:
              only: master
      - deploy:
          requires:
            - test
            - semantic_release
          filters:
            branches:
              only: master
<|MERGE_RESOLUTION|>--- conflicted
+++ resolved
@@ -206,11 +206,8 @@
           command: |
             . venv/bin/activate
             python3 -m twine upload dist/*
-<<<<<<< HEAD
       - store_artifacts:
           path: dist
-=======
->>>>>>> bfb7341c
   semantic_release:
     docker:
       - image: cimg/node:18.0.0
