"""
This module helps us version track classes by capturing the
latest git hash of the file they are written in, and dumping these versions to
a json file

The application looks through a package for classes with the registration
decorator. The last git commit has for files which contain this decorator are
then used to track the current version of the class

Example:
  The application takes two arguments the name of the package you're interested
  in, and the output location for the json file

  $ python version_tracking bruce ./version.json

It also provides transparent functions which can be used as decorators to
classes, functions and methods to tag them as requiring tracking by the
version control app

Typical usage:

from version_tracking import register_class_for_version_tracking
from version_tracking import register_method_for_version_tracking

@register_class_for_version_tracking
class Foo:
    def __init__(self):
        self.foo = 'some value'


    @register_method_for_version_tracking
    def track_this_method(self):
        return self.foo

When the version tracking app is executed the latest githash of the files
containing registered classes, functions, and methods will be logged to disk
in a json file
"""

import argparse
import json
import os
import socket
import traceback
from datetime import datetime
from pathlib import Path

import git
import joblib

from hip_data_tools.common import LOG as log

CLASS_DECORATOR_STRING = '@register_class_for_version_tracking'
"string : Used to trigger identification of the class by the version tracker"

METHOD_DECORATOR_STRING = '@register_method_for_version_tracking'
"string : Used to trigger identification of the method by the version tracker"

DEFINITION_MAPPING = {
    'class': CLASS_DECORATOR_STRING,
    'def': METHOD_DECORATOR_STRING
}
"dictionary: Used to map between the type and their respective decorator"


def register_class_for_version_tracking(cls):
    """
    Transparent decorator class used for registering a class with version
    monitoring.

    Args:
        cls: class to decorate

    Returns: decorated class

    """
    return cls


def register_method_for_version_tracking(meth):
    """
    Transparent decorator method used for registering a class with version
    monitoring.

    Args:
        meth: class to decorate

    Returns: decorated class

    """
    return meth


def _find_package_location(pkg):
    """
    find the location on disk of the package of interest
    Args:
        pkg: package of interest

    Returns: string, folder location of the package

    """
    loc = _get_package_location(pkg)
    return loc.split("__init__.py")[0]


def _get_package_location(pkg):
    """
    Finds the location of the __init__.py file of the package
    Args:
        pkg: package of interest

    Returns: string, the location of the __init__.py file of the package

    """
    return pkg.__file__


def _find_all_python_modules_in_folder(fld):
    """
    Finds all python modules within a given folder and its subfolders
    Args:
        fld: folder of interest

    Returns: list of paths to the python files

    """
    return list(Path(fld).rglob("*.py"))


def _instantiate_repo(repo_path):
    """
    Instaniates a git repo job at the the given path
    Args:
        repo_path: absolute or relative path the github repo

    Returns: github repo object

    """
    return git.Repo(repo_path)


def find_tracked_modules(file_list):
    """
    Iterates through a list of python files, and returns the names of classes,
    methods and functions and their file locations, which require a version
    to be found
    Args:
        file_list: list of paths to python files

    Returns:
            definitions_with_tags: list of class names which require version
            tracking
            files_with_tag: list of files in which the version tracked files
                are found

    """
    files_with_tag = []
    definitions_with_tags = []

    for path in file_list:
        defs_with_tags_in_file = \
            find_any_relevant_decorations_in_file(path)

        definitions_with_tags = definitions_with_tags + defs_with_tags_in_file

        if defs_with_tags_in_file:
            files_with_tag.extend(
                [path for _ in defs_with_tags_in_file]
            )

    return definitions_with_tags, files_with_tag


def find_any_relevant_decorations_in_file(path):
    """
    Find any relevant decorations in the provided in tehe
    Args:
        path (string): Path to the file being scanned

    Returns (list(string)): List of decorated definitions found in the file

    """

    definitions_with_tags = []

    for declaration, decorating_string in DEFINITION_MAPPING.items():
        definitions_with_tags.extend(
            check_for_decorated_declaration_in_file(
                path,
                decorating_string,
                declaration))
<<<<<<< HEAD

    [definitions_with_tags.append(cur_class) for
     cur_class in classes_in_file_with_decorator]
=======
>>>>>>> bf502cc6

    return definitions_with_tags


def check_for_decorated_declaration_in_file(path,
                                            decorating_string,
                                            declaration):
    """
    Finds any classes in a file with the relevant decorator string
    Args:
        path: absolute or relative path to the python file
        decorating_string (string) : string of decorator used to identify the
             methods, classes and functions which need tracked
        declaration (string): Declaration to look for
    Returns: list of classes within the file which require version tracking

    """

    lines_in_file = _load_file_lines_into_list(path)

    lines_with_decorator = _find_lines_with_decorator(decorating_string,
                                                      lines_in_file)

    tagged_declarations = _find_decorated_declarations(declaration,
                                                       lines_in_file,
                                                       lines_with_decorator)

    return tagged_declarations


def _find_decorated_declarations(declaration,
                                 lines_in_file,
                                 lines_with_decorator):
    tagged_declarations = []
    line_limit = len(lines_in_file) - 1
    for decorator_indicies in lines_with_decorator:
<<<<<<< HEAD
        [tagged_declarations.append(cur_dec) for cur_dec in
         _check_lines_after_declaration(declaration,
                                        decorator_indicies,
                                        lines_in_file,
                                        line_limit)]
=======
        tagged_declarations.extend(
            _check_lines_after_declaration(declaration,
                                           decorator_indicies,
                                           lines_in_file,
                                           line_limit))
>>>>>>> bf502cc6

    return tagged_declarations


def _check_lines_after_declaration(declaration,
                                   decorator_indicies,
                                   lines_in_file,
                                   line_limit):
    tagged_declarations = []
    for cur_line_index in range(decorator_indicies, line_limit + 1):
        cur_line = lines_in_file[cur_line_index]
        found_value = _check_line_for_declaration(cur_line,
                                                  declaration,
                                                  cur_line_index >= line_limit,
                                                  decorator_indicies)

        if found_value is not None:
            tagged_declarations.append(found_value)
            break

    return tagged_declarations


def _check_line_for_declaration(cur_line,
                                declaration,
                                end_of_file,
                                decorator_indicies):
    declaration_in_line = cur_line.startswith(declaration + " ")
    # Ignore the line if its empty string indicating whitespace,
    # or if its another decorator
    # and stop if its the end of the file
    if (not cur_line or not cur_line.startswith("@")) \
            and end_of_file and not declaration_in_line:
        raise DecoratorError(declaration, cur_line, decorator_indicies)

    out = None
    if declaration_in_line:
        out = _extract_declaration_name(declaration, cur_line)

    return out


def _find_lines_with_decorator(decorating_string, lines_in_file):
    # find index of lines with decorator
    lines_with_decorator = []
    for idx, line in enumerate(lines_in_file):
        if line.startswith(decorating_string):
            lines_with_decorator.append(idx)
    return lines_with_decorator


def _load_file_lines_into_list(path):
    with open(path, 'r') as file:
        lines_in_file = [line.strip() for line in file.readlines()]
    return lines_in_file


def _extract_declaration_name(declaration, line):
    declaration_name = line.strip().split(declaration)[1] \
        .split("(")[0] \
        .replace(":", "") \
        .strip()
    return declaration_name


def get_latest_git_hash_of_files_in_repo(repo, files_to_get):
    """
    Iterates through a files and gets their latest commit hash using the repo
    object to interface with git
    Args:
        repo: git Repo object
        files_to_get: list of absolute or relative paths of files which
            require the git hashes

    Returns: list of git hashes for the file paths supplied

    """
    git_hashes = []

    for path in files_to_get:
        commit = next(repo.iter_commits(paths=path, max_count=1))
        git_hashes.append(commit.hexsha)

    return git_hashes


def find_relevant_file_versions(package_location, repo_location):
    """
    Finds all the classes, and versions, for classes with the relevant
    decorator given the package and the repo location
    Args:
        package_location (str): path to package
        repo_location (str): path to relevant git repo

    Returns: dictionary of classes and the latest git hash of the
        file in which they live

    """

    module_locations = _find_all_python_modules_in_folder(package_location)
    classes_with_tag, files_with_tag = \
        find_tracked_modules(module_locations)
    repo = _instantiate_repo(repo_location)
    git_hashes = get_latest_git_hash_of_files_in_repo(repo, files_with_tag)

    version_dict = \
        {class_name: git_hash
         for class_name, git_hash in zip(classes_with_tag, git_hashes)}
    return version_dict


def write_versions_to_json(version_dict, output_location):
    """
    Creates a json of the versions dictionary and writes it to file
    Args:
        version_dict: version dictionary of classes and the latest git
        commit hash of the file in which they live
        output_location: location to write output json file to

    """
    with open(output_location, 'w') as file:
        json.dump(version_dict, file)


def find_and_export_relevant_versions(path,
                                      repo_location,
                                      output_location):
    """
    Looks through a package and finds classes which have been decorated
    as requiring version tagging, and then writes these classes and their
    versions to a json file
    Args:
        path: local path to package
        repo_location: location of github repo used to track versions
        output_location: location of version control json report

    """

    versions_dict = find_relevant_file_versions(path, repo_location)

    write_versions_to_json(versions_dict, output_location)


class DecoratorError(Exception):
    """
    Error raised when there is a problem with the decoration of a class or
    method

    Args:
        declaration (str): Declartion the application is looking for
        line (str): Line where the declaration is made
        line_number (int): Line number in found of declaration

    """

    def __init__(self, declaration, line, line_number):
        # Call the base class constructor with the parameters it needs
        message_body = "Decorator Found, but no declaration discovered. " \
                       "Declaration {}, at line {}, line number {}" \
            .format(declaration, line, str(line_number))

        super().__init__(message_body)


class VersionTracker:
    """
    A class that allows us to track versions through hashes and strings by
    generating a dictionary. Versions can be loaded from file or can be
    generated on the fly from object hashes

    """

    def __init__(self):

        self._version_dict = {}

    def add_dictionary_to_versions(self, in_dict):
        """
        Add a Python dictionary to the versioning dictionary
        Args:
            in_dict (dict): A dictionary to append to the version dictionary

        Returns: None

        """

        self._version_dict.update(in_dict)

    def add_versions_from_json_file(self, version_file_location):
        """
        Load a json file from local storage and append these versions to the
        version tracking dictionary
        Args:
            version_file_location (str): Path to the json file

        Returns: None

        """
        try:
            with open(version_file_location, "r") as content:
                file_content = content.read()
                version_dict_from_file = json.loads(file_content)

                self.add_dictionary_to_versions(version_dict_from_file)

        except FileNotFoundError as fnf:
            log.error("No versioning file found at : %s",
                      version_file_location)
            raise fnf

        except json.decoder.JSONDecodeError as decode_error:

            log.error("JSON file failed to decode, check version dict is "
                      "correctly formatted")

            raise decode_error

        except Exception as exception:
            log.error("unknown error")
            log.error(traceback.format_exc())
            raise exception

    def _add_hostname(self):

        self._version_dict.update({'hostname': socket.gethostname()})

    def add_object_version(self, dict_key, obj):
        """Adds a hash of an object to the version tracking
        Args:
            dict_key (str): Name to be using in the version tracking
                dictioanry
            obj (Object): Any hashable object

        Returns: None
        """

        self.add_dictionary_to_versions({dict_key: joblib.hash(obj)})

    def add_string_to_version_tracking(self, dict_key, in_string):
        """
        Adds a string value to the version tracking.
        Args:
            dict_key (str): Name to use as the key in the version tracking
                dictionary
            in_string (str): Value to be stored in the version tracking
                dictionary

        Returns: None

        """

        self.add_dictionary_to_versions({dict_key: in_string})

    def _set_agglomerated_version_hash(self):
        """
        This hash takes all of the versioning hashes and combines them to
        produce a single hash of everything excluding the timestamp and
        hostname. This should, therefore, provide a single hash which
        encapsulates the software versions.

        Returns: None

        """
        relevant_versions = {x: self._version_dict[x]
                             for x in self._version_dict if x not in
                             ['hostname', 'versioning_timestamp']}

        version_hash = joblib.hash(json.dumps(relevant_versions,
                                              sort_keys=True)
                                   )

        self.add_dictionary_to_versions({'aggregated_version': version_hash})

    def _add_versioning_timestamp(self):
        self.add_dictionary_to_versions({'versioning_timestamp':
                                             datetime.utcnow().isoformat()})

    def get_version_dict(self):
        """
        Brings together all of the required versioning information and
        returns the relevant dictionary
        Returns (dict): Dictionary which tracks all of the tracked versions
        """

        self._set_agglomerated_version_hash()
        self._add_hostname()
        self._add_versioning_timestamp()

        return self._version_dict


def main():
    """
    Main function which takes command line arguments
        and executes the version finder
    """
    parser = argparse.ArgumentParser()

    parser.add_argument("-p",
                        "--package",
                        dest='pkg_nm',
                        required=True,
                        metavar='str',
                        help="package to be inspected")

    parser.add_argument("-r",
                        "--repo",
                        dest='repo',
                        required=False,
                        default=".",
                        metavar='str',
                        help="location of git repo")

    parser.add_argument("-o",
                        "--output-location",
                        dest='out_loc',
                        required=False,
                        default="version_tracking.json",
                        metavar='str',
                        help="location to put versioning file")

    parser.add_argument("-d",
                        "--pacakge-directory",
                        dest='pkg_dir',
                        required=False,
                        default=os.getcwd(),
                        metavar='str',
                        help="location to put versioning file")

    args = parser.parse_args()

    find_and_export_relevant_versions(args.pkg_nm, args.repo, args.out_loc)


if __name__ == "__main__":
    # main()
    find_and_export_relevant_versions(
        '/Users/christophercoulson/IdeaProjects/muriel/muriel_inference',
        '/Users/christophercoulson/IdeaProjects/muriel/',
        "version_tracking.json")<|MERGE_RESOLUTION|>--- conflicted
+++ resolved
@@ -190,12 +190,6 @@
                 path,
                 decorating_string,
                 declaration))
-<<<<<<< HEAD
-
-    [definitions_with_tags.append(cur_class) for
-     cur_class in classes_in_file_with_decorator]
-=======
->>>>>>> bf502cc6
 
     return definitions_with_tags
 
@@ -232,19 +226,11 @@
     tagged_declarations = []
     line_limit = len(lines_in_file) - 1
     for decorator_indicies in lines_with_decorator:
-<<<<<<< HEAD
-        [tagged_declarations.append(cur_dec) for cur_dec in
-         _check_lines_after_declaration(declaration,
-                                        decorator_indicies,
-                                        lines_in_file,
-                                        line_limit)]
-=======
         tagged_declarations.extend(
             _check_lines_after_declaration(declaration,
                                            decorator_indicies,
                                            lines_in_file,
                                            line_limit))
->>>>>>> bf502cc6
 
     return tagged_declarations
 
@@ -580,8 +566,4 @@
 
 
 if __name__ == "__main__":
-    # main()
-    find_and_export_relevant_versions(
-        '/Users/christophercoulson/IdeaProjects/muriel/muriel_inference',
-        '/Users/christophercoulson/IdeaProjects/muriel/',
-        "version_tracking.json")+    main()