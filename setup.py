--- conflicted
+++ resolved
@@ -59,12 +59,9 @@
         "retrying",
         "arrow",
         "s3fs",
-<<<<<<< HEAD
         "dataclasses",
-=======
         "oauth2client",
         "gspread",
->>>>>>> 8ac4b4c8
     ],
     test_suite="tests",
     tests_require=[
