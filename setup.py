"""
Setup and release this package for wider consumption using setup tools
"""
import os

import sys
from setuptools import setup, find_packages
from setuptools.command.test import test as test_command


def get_release_version():
    """
    Gets the Release version based on the latest git tag from GIT_TAG env var, else returns 0.0
    Returns: string containing version for the release

    """
    git_version = os.getenv("GIT_TAG", "v0.0")
    pypi_version = git_version.lstrip("v").strip()
    return pypi_version


def get_long_description():
    """
    Get the contents of readme file as long_description
    Returns: bytes containing readme file

    """
    file_path = os.path.abspath(os.path.join(os.path.dirname(__file__), 'README.md'))
    with open(file_path) as readme_file:
        return readme_file.read()


class PyTest(test_command):
    """
    Setup tools class used to initiate pytests
    """
    user_options = [('pytest-args=', 'a', "Arguments to pass to py.test")]

    def initialize_options(self):
        """
        Added options to apply to the pytests
        Returns: None
        """
        test_command.initialize_options(self)
        self.pytest_args = ["-vv"]

    def finalize_options(self):
        """
        Options for finalisation
        Returns: None
        """
        test_command.finalize_options(self)
        self.test_args = []
        self.test_suite = True

    def run_tests(self):
        """Test executions options"""
        # import here, cause outside the eggs aren't loaded
        import pytest
        errno = pytest.main(self.pytest_args)
        sys.exit(errno)


setup(
    long_description=get_long_description(),
    long_description_content_type='text/markdown',
    packages=find_packages(include=["hip_data_tools", "hip_data_tools.*"]),
    zip_safe=False,
    entry_points={'console_scripts': [
        'version-tracker=hip_data_tools.hipages.version_tracking:main']},
    install_requires=[
        "stringcase",
        "attrs",
        "joblib",
        "pandas",
        "GitPython",
        "confluent-kafka",
        "pyarrow",
        "cassandra-driver",
        "tqdm",
        "retrying",
        "arrow",
        "s3fs==0.4.2",
        "dataclasses",
        "oauth2client",
        "gspread",
        "googleads",
        "numpy",
<<<<<<< HEAD
        "mysql-connector-python>=8.0.11, <=8.0.18",
        "mysqlclient>=1.3.6,<1.4",
=======
        "boto3",
>>>>>>> 17861dbb
    ],
    test_suite="tests",
    tests_require=[
        'pytest',
        'pytest-mock==1.10.1',
        "moto",
        "pyarrow",
        "python-snappy",
        "pytest-stub",
        "freezegun==0.1.11",
        "testcontainers",
        "ecdsa==0.14.1",
    ],
    cmdclass={'test': PyTest},
    python_requires='~=3.6',
    version=get_release_version(),

)<|MERGE_RESOLUTION|>--- conflicted
+++ resolved
@@ -86,12 +86,9 @@
         "gspread",
         "googleads",
         "numpy",
-<<<<<<< HEAD
         "mysql-connector-python>=8.0.11, <=8.0.18",
         "mysqlclient>=1.3.6,<1.4",
-=======
         "boto3",
->>>>>>> 17861dbb
     ],
     test_suite="tests",
     tests_require=[
