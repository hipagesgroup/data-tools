"""
Setup and release this package for wider consumption using setup tools
"""
import sys

from setuptools import setup, find_packages
from setuptools.command.test import test as test_command

from hip_data_tools.common import get_release_version, get_long_description


class PyTest(test_command):
    """
    Setup tools class used to initiate pytests
    """
    user_options = [('pytest-args=', 'a', "Arguments to pass to py.test")]

    def initialize_options(self):
        """
        Added options to apply to the pytests
        Returns: None
        """
        test_command.initialize_options(self)
        self.pytest_args = ["-vv"]

    def finalize_options(self):
        """
        Options for finalisation
        Returns: None
        """
        test_command.finalize_options(self)
        self.test_args = []
        self.test_suite = True

    def run_tests(self):
        """Test executions options"""
        # import here, cause outside the eggs aren't loaded
        import pytest
        errno = pytest.main(self.pytest_args)
        sys.exit(errno)


setup(
    long_description=get_long_description(),
    long_description_content_type='text/markdown',
    packages=find_packages(include=["hip_data_tools", "hip_data_tools.*"]),
    zip_safe=False,
    entry_points={'console_scripts': [
        'version-tracker=hip_data_tools.hipages.version_tracking:main']},
    install_requires=[
        "boto3==1.9.216",
        "joblib==0.13.2",
        "pandas==0.25.1",
<<<<<<< HEAD
        "GitPython==3.0.0",
=======
        'confluent-kafka==1.1.0',
>>>>>>> 39e1e24c
    ],
    test_suite="tests",
    tests_require=[
        'pytest==4.2.1',
        'pytest-mock==1.10.1',
        "moto==1.3.13",
        "pyarrow==0.14.1",
        "python-snappy==0.5.4",
<<<<<<< HEAD
        "pytest-stub==0.1.0"
=======
        "freezegun==0.1.11"
>>>>>>> 39e1e24c
    ],
    cmdclass={'test': PyTest},
    python_requires='~=3.6',
    version=get_release_version(),

)<|MERGE_RESOLUTION|>--- conflicted
+++ resolved
@@ -51,11 +51,8 @@
         "boto3==1.9.216",
         "joblib==0.13.2",
         "pandas==0.25.1",
-<<<<<<< HEAD
         "GitPython==3.0.0",
-=======
         'confluent-kafka==1.1.0',
->>>>>>> 39e1e24c
     ],
     test_suite="tests",
     tests_require=[
@@ -64,11 +61,8 @@
         "moto==1.3.13",
         "pyarrow==0.14.1",
         "python-snappy==0.5.4",
-<<<<<<< HEAD
-        "pytest-stub==0.1.0"
-=======
+        "pytest-stub==0.1.0",
         "freezegun==0.1.11"
->>>>>>> 39e1e24c
     ],
     cmdclass={'test': PyTest},
     python_requires='~=3.6',
